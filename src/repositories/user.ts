import { query, withTransaction } from "@/database/connection";
import EmailService from "@/services/emailService";
import type { CreateUserData, UpdateUserData, User } from "@/types";
import { generateOtp } from "@/utils/utils";

export class UserRepository {
	static async create(data: CreateUserData): Promise<User> {
		const optCode = generateOtp(6);
		const optCodeExpiresAt = new Date();
		optCodeExpiresAt.setMinutes(optCodeExpiresAt.getMinutes() + 15); // Expires in 15 minutes
		const passwordHash = await Bun.password.hash(data.password);

<<<<<<< HEAD
		const result = await query(sql, values);
		const user = this.mapRowToUser(result.rows[0]);
		try {
			await EmailService.sendOtpEmail({
=======
		return await withTransaction(async (client) => {
			const sql = `
				INSERT INTO users (email, password_hash, first_name, last_name, phone, role, opt_code, opt_code_expires_at)
				VALUES ($1, $2, $3, $4, $5, $6, $7, $8)
				RETURNING *
			`;
			const values = [
				data.email,
				passwordHash,
				data.firstName,
				data.lastName,
				data.phone,
				data.role || "customer",
				optCode,
				optCodeExpiresAt,
			];

			const result = await client.query(sql, values);
			const user = this.mapRowToUser(result.rows[0]);

			const emailSent = await EmailService.sendOtpEmail({
>>>>>>> bac659a0
				email: user.email,
				firstName: user.firstName,
				lastName: user.lastName,
				optCode,
			});
<<<<<<< HEAD
		} catch (error) {
			console.error("Failed to send OTP email:", error);
		}
=======

			if (!emailSent) {
				throw new Error("Failed to send OTP email");
			}
>>>>>>> bac659a0

			return user;
		});
	}

	static async findByOptCode(optCode: string): Promise<User | undefined> {
		const sql =
			"SELECT * FROM users WHERE opt_code = $1 AND opt_code_expires_at > CURRENT_TIMESTAMP";
		const result = await query(sql, [optCode]);

		if (result.rows.length === 0) {
			return undefined;
		}

		return this.mapRowToUser(result.rows[0]);
	}

	static async findById(id: string): Promise<User | null> {
		const sql = "SELECT * FROM users WHERE id = $1";
		const result = await query(sql, [id]);

		if (result.rows.length === 0) {
			return null;
		}

		return this.mapRowToUser(result.rows[0]);
	}

	static async findByEmail(email: string): Promise<User | null> {
		const sql = "SELECT * FROM users WHERE email = $1";
		const result = await query(sql, [email]);

		if (result.rows.length === 0) {
			return null;
		}

		return this.mapRowToUser(result.rows[0]);
	}

	// Find all users with pagination
	static async findAll(
		page: number = 1,
		limit: number = 20,
		filters: {
			role?: string;
			isActive?: boolean;
			search?: string;
		} = {},
	): Promise<{ users: User[]; total: number; page: number; limit: number }> {
		const offset = (page - 1) * limit;
		let whereClause = "WHERE 1=1";
		const values: any[] = [];
		let paramCount = 0;

		// Apply filters
		if (filters.role) {
			whereClause += ` AND role = $${++paramCount}`;
			values.push(filters.role);
		}

		if (filters.isActive !== undefined) {
			whereClause += ` AND is_active = $${++paramCount}`;
			values.push(filters.isActive);
		}

		if (filters.search) {
			whereClause += ` AND (first_name ILIKE $${++paramCount} OR last_name ILIKE $${++paramCount} OR email ILIKE $${++paramCount})`;
			const searchPattern = `%${filters.search}%`;
			values.push(searchPattern, searchPattern, searchPattern);
			paramCount += 2; // We added 3 parameters but only incremented once
		}

		// Get total count
		const countSql = `SELECT COUNT(*) FROM users ${whereClause}`;
		const countResult = await query(countSql, values);
		const total = parseInt(countResult.rows[0].count);

		// Get users
		const sql = `
      SELECT * FROM users 
      ${whereClause}
      ORDER BY created_at DESC
      LIMIT $${++paramCount} OFFSET $${++paramCount}
    `;
		values.push(limit, offset);

		const result = await query(sql, values);
		const users = result.rows.map(this.mapRowToUser);

		return {
			users,
			total,
			page,
			limit,
		};
	}

	static async update(id: string, data: UpdateUserData): Promise<User | null> {
		const fields: string[] = [];
		const values: any[] = [];
		let paramCount = 0;

		// Build dynamic update query
		Object.entries(data).forEach(([key, value]) => {
			if (value !== undefined) {
				const dbField = this.camelToSnake(key);
				fields.push(`${dbField} = $${++paramCount}`);
				values.push(value);
			}
		});

		if (fields.length === 0) {
			return this.findById(id);
		}

		const sql = `
			UPDATE users 
			SET ${fields.join(", ")}
			WHERE id = $${++paramCount}
			RETURNING *
			`;

		values.push(id);

		const result = await query(sql, values);

		if (result.rows.length === 0) {
			return null;
		}

		return this.mapRowToUser(result.rows[0]);
	}

	static async updatePassword(
		id: string,
		newPassword: string,
	): Promise<boolean> {
		const passwordHash = await Bun.password.hash(newPassword);

		const sql = "UPDATE users SET password_hash = $1 WHERE id = $2";
		const result = await query(sql, [passwordHash, id]);

		return result.rowCount > 0;
	}

	static async verifyPassword(user: User, password: string): Promise<boolean> {
		return Bun.password.verify(password, user.passwordHash);
	}

	static async updateLastLogin(id: string): Promise<void> {
		const sql =
			"UPDATE users SET last_login_at = CURRENT_TIMESTAMP WHERE id = $1";
		await query(sql, [id]);
	}

	static async verifyEmail(id: string): Promise<boolean> {
		const sql = `
      UPDATE users 
      SET email_verified = true, email_verified_at = CURRENT_TIMESTAMP 
      WHERE id = $1
    `;
		const result = await query(sql, [id]);

		return result.rowCount > 0;
	}

	// Soft delete user (deactivate)
	static async deactivate(id: string): Promise<boolean> {
		const sql = "UPDATE users SET is_active = false WHERE id = $1";
		const result = await query(sql, [id]);

		return result.rowCount > 0;
	}

	// Helper method to map database row to User object
	private static mapRowToUser(row: any): User {
		return {
			id: row.id,
			email: row.email,
			passwordHash: row.password_hash,
			firstName: row.first_name,
			lastName: row.last_name,
			phone: row.phone,
			avatarUrl: row.avatar_url,
			role: row.role,
			isActive: row.is_active,
			emailVerified: row.email_verified,
			emailVerifiedAt: row.email_verified_at,
			lastLoginAt: row.last_login_at,
			createdAt: row.created_at,
			updatedAt: row.updated_at,
		};
	}

	// Helper method to convert camelCase to snake_case
	private static camelToSnake(str: string): string {
		return str.replace(/[A-Z]/g, (letter) => `_${letter.toLowerCase()}`);
	}
}<|MERGE_RESOLUTION|>--- conflicted
+++ resolved
@@ -9,53 +9,36 @@
 		const optCodeExpiresAt = new Date();
 		optCodeExpiresAt.setMinutes(optCodeExpiresAt.getMinutes() + 15); // Expires in 15 minutes
 		const passwordHash = await Bun.password.hash(data.password);
-
-<<<<<<< HEAD
+		const sql = `
+            INSERT INTO users (email, password_hash, first_name, last_name, phone, role, opt_code, opt_code_expires_at)
+            VALUES ($1, $2, $3, $4, $5, $6, $7, $8)
+            RETURNING *
+        `;
+		const values = [
+			data.email,
+			passwordHash,
+			data.firstName,
+			data.lastName,
+			data.phone,
+			data.role || "customer",
+			optCode,
+			optCodeExpiresAt,
+		];
+
 		const result = await query(sql, values);
 		const user = this.mapRowToUser(result.rows[0]);
 		try {
 			await EmailService.sendOtpEmail({
-=======
-		return await withTransaction(async (client) => {
-			const sql = `
-				INSERT INTO users (email, password_hash, first_name, last_name, phone, role, opt_code, opt_code_expires_at)
-				VALUES ($1, $2, $3, $4, $5, $6, $7, $8)
-				RETURNING *
-			`;
-			const values = [
-				data.email,
-				passwordHash,
-				data.firstName,
-				data.lastName,
-				data.phone,
-				data.role || "customer",
-				optCode,
-				optCodeExpiresAt,
-			];
-
-			const result = await client.query(sql, values);
-			const user = this.mapRowToUser(result.rows[0]);
-
-			const emailSent = await EmailService.sendOtpEmail({
->>>>>>> bac659a0
 				email: user.email,
 				firstName: user.firstName,
 				lastName: user.lastName,
 				optCode,
 			});
-<<<<<<< HEAD
 		} catch (error) {
 			console.error("Failed to send OTP email:", error);
 		}
-=======
-
-			if (!emailSent) {
-				throw new Error("Failed to send OTP email");
-			}
->>>>>>> bac659a0
-
-			return user;
-		});
+
+		return user;
 	}
 
 	static async findByOptCode(optCode: string): Promise<User | undefined> {
