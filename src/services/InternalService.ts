--- conflicted
+++ resolved
@@ -117,24 +117,16 @@
 
 	// Get CPU usage using Node.js process.cpuUsage()
 	private getCpuUsage(): number {
-		try {
+			try {
 			if (!this.lastCpuUsage) {
 				this.lastCpuUsage = process.cpuUsage();
 				this.lastCpuTime = process.hrtime.bigint();
-<<<<<<< HEAD
 				return 0;
 			}
 			const currentUsage = process.cpuUsage(this.lastCpuUsage);
 			const currentTime = process.hrtime.bigint();
 			const timeDiff =
 				Number(currentTime - (this.lastCpuTime || BigInt(0))) / 1000000; // ms
-=======
-				return 0
-			}
-			const currentUsage = process.cpuUsage(this.lastCpuUsage);
-			const currentTime = process.hrtime.bigint();
-			const timeDiff = Number(currentTime - (this.lastCpuTime || BigInt(0))) / 1000000; // ms
->>>>>>> 4576fe90
 
 			const cpuTime = (currentUsage.user + currentUsage.system) / 1000; // ms
 			const cpuPercent = timeDiff > 0 ? (cpuTime / timeDiff) * 100 : 0;
@@ -147,6 +139,7 @@
 			logger.warn("Failed to calculate CPU usage", error as Error);
 			return 0;
 		}
+	}
 	}
 
 	private async registerService(): Promise<void> {
